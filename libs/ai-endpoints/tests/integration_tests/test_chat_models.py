--- conflicted
+++ resolved
@@ -240,11 +240,7 @@
     with pytest.raises(Exception):
         llm = ChatNVIDIA(model=chat_model, max_tokens=max_tokens, **mode)
         llm.invoke("Show me the tokens")
-<<<<<<< HEAD
-    assert llm._client.last_response
-=======
     assert llm._client.last_response is not None
->>>>>>> bb5407c4
     assert llm._client.last_response.status_code in [400, 422]
     assert "max_tokens" in str(llm._client.last_response.content)
 
@@ -259,11 +255,7 @@
     with pytest.raises(Exception):
         llm = ChatNVIDIA(model=chat_model, max_tokens=max_tokens, **mode)
         llm.invoke("Show me the tokens")
-<<<<<<< HEAD
-    assert llm._client.last_response
-=======
     assert llm._client.last_response is not None
->>>>>>> bb5407c4
     assert llm._client.last_response.status_code in [400, 422]
     # custom error string -
     #    model inference failed -- ValueError: A requested length of the model output
@@ -321,11 +313,7 @@
 def test_ai_endpoints_invoke_seed_range(chat_model: str, mode: dict, seed: int) -> None:
     llm = ChatNVIDIA(model=chat_model, seed=seed, **mode)
     llm.invoke("What's in a seed?")
-<<<<<<< HEAD
-    assert llm._client.last_response
-=======
     assert llm._client.last_response is not None
->>>>>>> bb5407c4
     assert llm._client.last_response.status_code == 200
 
 
@@ -352,11 +340,7 @@
     with pytest.raises(Exception):
         llm = ChatNVIDIA(model=chat_model, temperature=temperature, **mode)
         llm.invoke("What's in a temperature?")
-<<<<<<< HEAD
-    assert llm._client.last_response
-=======
     assert llm._client.last_response is not None
->>>>>>> bb5407c4
     assert llm._client.last_response.status_code in [400, 422]
     assert "temperature" in str(llm._client.last_response.content)
 
@@ -385,11 +369,7 @@
     with pytest.raises(Exception):
         llm = ChatNVIDIA(model=chat_model, top_p=top_p, **mode)
         llm.invoke("What's in a top_p?")
-<<<<<<< HEAD
-    assert llm._client.last_response
-=======
     assert llm._client.last_response is not None
->>>>>>> bb5407c4
     assert llm._client.last_response.status_code in [400, 422]
     assert "top_p" in str(llm._client.last_response.content)
 
