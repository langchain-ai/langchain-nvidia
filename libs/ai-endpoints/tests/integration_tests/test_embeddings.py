--- conflicted
+++ resolved
@@ -97,21 +97,5 @@
     assert len(output) == count
 
 
-<<<<<<< HEAD
-# todo: test model_type ("passage" and embed_query,
-#                        "query" and embed_documents; compare results)
-=======
-@pytest.mark.parametrize("nvolveqa_40k", ["playground_nvolveqa_40k", "nvolveqa_40k"])
-def test_embed_nvolveqa_40k_compat(nvolveqa_40k: str, mode: dict) -> None:
-    if mode:
-        pytest.skip("Test only relevant for API Catalog")
-    with pytest.warns(UserWarning):
-        embedding = NVIDIAEmbeddings(model=nvolveqa_40k, truncate="NONE", **mode)
-    text = "nvidia " * 2048
-    output = embedding.embed_query(text)
-    assert len(output) > 3
-
-
->>>>>>> c73b9b61
 # todo: test max_length > max length accepted by the model
 # todo: test max_batch_size > max batch size accepted by the model