--- conflicted
+++ resolved
@@ -12,7 +12,7 @@
 
 [tool.poetry.dependencies]
 python = ">=3.9,<4.0"
-langchain-core = { git = "https://github.com/langchain-ai/langchain.git", subdirectory = "libs/core", branch = "v0.3rc" }
+langchain-core = ">=0.3.0,<0.4"
 aiohttp = "^3.9.1"
 pillow = ">=10.0.0,<11.0.0"
 
@@ -26,10 +26,7 @@
 syrupy = "^4.0.2"
 pytest-watcher = "^0.3.4"
 pytest-asyncio = "^0.21.1"
-<<<<<<< HEAD
-=======
-langchain-core = { git = "https://github.com/langchain-ai/langchain.git", subdirectory = "libs/core", tag = "langchain-core==0.2.40" }
->>>>>>> 1822f51b
+langchain-core = ">=0.3.0,<0.4"
 requests-mock = "^1.11.0"
 faker = "^24.4.0"
 
@@ -55,19 +52,13 @@
 mypy = "^0.991"
 types-requests = "^2.31.0.10"
 types-pillow = "^10.2.0.20240125"
-<<<<<<< HEAD
-=======
-langchain-core = { git = "https://github.com/langchain-ai/langchain.git", subdirectory = "libs/core", tag = "langchain-core==0.2.40" }
->>>>>>> 1822f51b
+langchain-core = ">=0.3.0,<0.4"
 
 [tool.poetry.group.dev]
 optional = true
 
 [tool.poetry.group.dev.dependencies]
-<<<<<<< HEAD
-=======
-langchain-core = { git = "https://github.com/langchain-ai/langchain.git", subdirectory = "libs/core", tag = "langchain-core==0.2.40" }
->>>>>>> 1822f51b
+langchain-core = ">=0.3.0,<0.4"
 
 [tool.ruff.lint]
 select = [
