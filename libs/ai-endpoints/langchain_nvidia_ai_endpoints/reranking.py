--- conflicted
+++ resolved
@@ -1,11 +1,7 @@
 from __future__ import annotations
 
-<<<<<<< HEAD
 import os
-from typing import Any, Dict, Generator, List, Optional, Sequence
-=======
-from typing import Any, Generator, List, Literal, Optional, Sequence
->>>>>>> 5305721b
+from typing import Any, Dict, Generator, List, Literal, Optional, Sequence
 
 from langchain_core.callbacks.manager import Callbacks
 from langchain_core.documents import Document
