"""Embeddings Components Derived from NVEModel/Embeddings"""

import warnings
from typing import Any, List, Literal, Optional

from langchain_core.embeddings import Embeddings
from langchain_core.outputs.llm_result import LLMResult
from pydantic import (
    BaseModel,
    ConfigDict,
    Field,
    PrivateAttr,
)

from langchain_nvidia_ai_endpoints._common import _NVIDIAClient
from langchain_nvidia_ai_endpoints._statics import Model
from langchain_nvidia_ai_endpoints.callbacks import usage_callback_var

_DEFAULT_MODEL_NAME: str = "nvidia/nv-embedqa-e5-v5"
_DEFAULT_BATCH_SIZE: int = 50


class NVIDIAEmbeddings(BaseModel, Embeddings):
    """
    Client to NVIDIA embeddings models.

    Fields:
    - model: str, the name of the model to use
    - truncate: "NONE", "START", "END", truncate input text if it exceeds the model's
        maximum token length. Default is "NONE", which raises an error if an input is
        too long.
    """

    model_config = ConfigDict(
        validate_assignment=True,
    )

    _client: _NVIDIAClient = PrivateAttr(_NVIDIAClient)
    base_url: Optional[str] = Field(
        default=None,
        description="Base url for model listing an invocation",
    )
    model: Optional[str] = Field(None, description="Name of the model to invoke")
    truncate: Literal["NONE", "START", "END"] = Field(
        default="NONE",
        description=(
            "Truncate input text if it exceeds the model's maximum token length. "
            "Default is 'NONE', which raises an error if an input is too long."
        ),
    )
    max_batch_size: int = Field(default=_DEFAULT_BATCH_SIZE)

    def __init__(self, **kwargs: Any):
        """
        Create a new NVIDIAEmbeddings embedder.

        This class provides access to a NVIDIA NIM for embedding. By default, it
        connects to a hosted NIM, but can be configured to connect to a local NIM
        using the `base_url` parameter. An API key is required to connect to the
        hosted NIM.

        Args:
            model (str): The model to use for embedding.
            nvidia_api_key (str): The API key to use for connecting to the hosted NIM.
            api_key (str): Alternative to nvidia_api_key.
            base_url (str): The base URL of the NIM to connect to.
                            Format for base URL is http://host:port
            trucate (str): "NONE", "START", "END", truncate input text if it exceeds
                            the model's context length. Default is "NONE", which raises
                            an error if an input is too long.

        API Key:
        - The recommended way to provide the API key is through the `NVIDIA_API_KEY`
            environment variable.

        Base URL:
        - Connect to a self-hosted model with NVIDIA NIM using the `base_url` arg to
            link to the local host at localhost:8000:
            embedder = NVIDIAEmbeddings(base_url="http://localhost:8080/v1")
        """
        super().__init__(**kwargs)
        # allow nvidia_base_url as an alternative for base_url
        base_url = kwargs.pop("nvidia_base_url", self.base_url)
        # allow nvidia_api_key as an alternative for api_key
        api_key = kwargs.pop("nvidia_api_key", kwargs.pop("api_key", None))
        self._client = _NVIDIAClient(
            **({"base_url": base_url} if base_url else {}),  # only pass if set
            mdl_name=self.model,
            default_hosted_model_name=_DEFAULT_MODEL_NAME,
            **({"api_key": api_key} if api_key else {}),  # only pass if set
            infer_path="{base_url}/embeddings",
            cls=self.__class__.__name__,
        )
        # todo: only store the model in one place
        # the model may be updated to a newer name during initialization
        self.model = self._client.mdl_name
        # same for base_url
        self.base_url = self._client.base_url

<<<<<<< HEAD
    @validator("model_type")
    def _validate_model_type(
        cls, v: Optional[Literal["passage", "query"]]
    ) -> Optional[Literal["passage", "query"]]:
        if v:
            warnings.warn(
                "Warning: `model_type` is deprecated and will be removed "
                "in a future release. Please use `embed_query` or "
                "`embed_documents` appropriately."
            )
        return v
=======
        # todo: remove when nvolveqa_40k is removed from MODEL_TABLE
        if "model" in kwargs and kwargs["model"] in [
            "playground_nvolveqa_40k",
            "nvolveqa_40k",
        ]:
            warnings.warn(
                'Setting truncate="END" for nvolveqa_40k backward compatibility'
            )
            self.truncate = "END"
>>>>>>> c73b9b61

    @property
    def available_models(self) -> List[Model]:
        """
        Get a list of available models that work with NVIDIAEmbeddings.
        """
        return self._client.get_available_models(self.__class__.__name__)

    @classmethod
    def get_available_models(
        cls,
        **kwargs: Any,
    ) -> List[Model]:
        """
        Get a list of available models that work with NVIDIAEmbeddings.
        """
        return cls(**kwargs).available_models

    def _embed(
        self, texts: List[str], model_type: Literal["passage", "query"]
    ) -> List[List[float]]:
        """Embed a single text entry to either passage or query type"""
        # API Catalog API -
        #  input: str | list[str]              -- char limit depends on model
        #  model: str                          -- model name, e.g. NV-Embed-QA
        #  encoding_format: "float" | "base64"
        #  input_type: "query" | "passage"
        #  user: str                           -- ignored
        #  truncate: "NONE" | "START" | "END"  -- default "NONE", error raised if
        #                                         an input is too long
        payload = {
            "input": texts,
            "model": self.model,
            "encoding_format": "float",
            "input_type": model_type,
        }
        if self.truncate:
            payload["truncate"] = self.truncate

        response = self._client.get_req(
            payload=payload,
        )
        response.raise_for_status()
        result = response.json()
        data = result.get("data", result)
        if not isinstance(data, list):
            raise ValueError(f"Expected data with a list of embeddings. Got: {data}")
        embedding_list = [(res["embedding"], res["index"]) for res in data]
        self._invoke_callback_vars(result)
        return [x[0] for x in sorted(embedding_list, key=lambda x: x[1])]

    def embed_query(self, text: str) -> List[float]:
        """Input pathway for query embeddings."""
        return self._embed([text], model_type="query")[0]

    def embed_documents(self, texts: List[str]) -> List[List[float]]:
        """Input pathway for document embeddings."""
        if not isinstance(texts, list) or not all(
            isinstance(text, str) for text in texts
        ):
            raise ValueError(f"`texts` must be a list of strings, given: {repr(texts)}")

        all_embeddings = []
        for i in range(0, len(texts), self.max_batch_size):
            batch = texts[i : i + self.max_batch_size]
            all_embeddings.extend(self._embed(batch, model_type="passage"))
        return all_embeddings

    def _invoke_callback_vars(self, response: dict) -> None:
        """Invoke the callback context variables if there are any."""
        callback_vars = [
            usage_callback_var.get(),
        ]
        llm_output = {**response, "model_name": self.model}
        result = LLMResult(generations=[[]], llm_output=llm_output)
        for cb_var in callback_vars:
            if cb_var:
                cb_var.on_llm_end(result)<|MERGE_RESOLUTION|>--- conflicted
+++ resolved
@@ -1,6 +1,5 @@
 """Embeddings Components Derived from NVEModel/Embeddings"""
 
-import warnings
 from typing import Any, List, Literal, Optional
 
 from langchain_core.embeddings import Embeddings
@@ -97,30 +96,6 @@
         # same for base_url
         self.base_url = self._client.base_url
 
-<<<<<<< HEAD
-    @validator("model_type")
-    def _validate_model_type(
-        cls, v: Optional[Literal["passage", "query"]]
-    ) -> Optional[Literal["passage", "query"]]:
-        if v:
-            warnings.warn(
-                "Warning: `model_type` is deprecated and will be removed "
-                "in a future release. Please use `embed_query` or "
-                "`embed_documents` appropriately."
-            )
-        return v
-=======
-        # todo: remove when nvolveqa_40k is removed from MODEL_TABLE
-        if "model" in kwargs and kwargs["model"] in [
-            "playground_nvolveqa_40k",
-            "nvolveqa_40k",
-        ]:
-            warnings.warn(
-                'Setting truncate="END" for nvolveqa_40k backward compatibility'
-            )
-            self.truncate = "END"
->>>>>>> c73b9b61
-
     @property
     def available_models(self) -> List[Model]:
         """
