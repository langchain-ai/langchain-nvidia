--- conflicted
+++ resolved
@@ -117,26 +117,15 @@
                 raise ValueError(f"Invalid base_url format. {expected_format} Got: {v}")
         return v
 
-<<<<<<< HEAD
     @model_validator(mode="before")
     @classmethod
     def _preprocess_args(cls, values: Dict[str, Any]) -> Any:
-        values["api_key"] = (
-            values.get(_API_KEY_VAR.lower())
-            or values.get("api_key")
-            or os.getenv(_API_KEY_VAR.upper())
-            or None
-        )
-=======
-    @root_validator(pre=True)
-    def _preprocess_args(cls, values: Dict[str, Any]) -> Dict[str, Any]:
         # if api_key is not provided or None,
         #  try to get it from the environment
         # we can't use Field(default_factory=...)
         #  because construction may happen with api_key=None
         if values.get("api_key") is None:
             values["api_key"] = os.getenv(cls._api_key_var)
->>>>>>> d14850db
 
         ## Making sure /v1 in added to the url, followed by infer_path
         if "base_url" in values:
