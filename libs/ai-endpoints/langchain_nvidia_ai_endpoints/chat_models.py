--- conflicted
+++ resolved
@@ -46,17 +46,13 @@
     ChatResult,
     Generation,
 )
-<<<<<<< HEAD
-=======
-from langchain_core.pydantic_v1 import BaseModel, Field, PrivateAttr
->>>>>>> 4d661274
 from langchain_core.runnables import Runnable
 from langchain_core.tools import BaseTool
 from langchain_core.utils.function_calling import convert_to_openai_tool
 from langchain_core.utils.pydantic import is_basemodel_subclass
-from pydantic import BaseModel, Field, PrivateAttr, model_validator
-
-from langchain_nvidia_ai_endpoints._common import _BASE_URL_VAR, _NVIDIAClient
+from pydantic import BaseModel, Field, PrivateAttr
+
+from langchain_nvidia_ai_endpoints._common import _NVIDIAClient
 from langchain_nvidia_ai_endpoints._statics import Model
 from langchain_nvidia_ai_endpoints._utils import convert_message_to_dict
 
@@ -176,7 +172,6 @@
     return message_dict
 
 
-_DEFAULT_BASE_URL: str = "https://integrate.api.nvidia.com/v1"
 _DEFAULT_MODEL_NAME: str = "meta/llama3-8b-instruct"
 
 
@@ -194,13 +189,8 @@
     """
 
     _client: _NVIDIAClient = PrivateAttr(_NVIDIAClient)
-<<<<<<< HEAD
-    base_url: Optional[str] = Field(
-=======
-    _default_model_name: str = "meta/llama3-8b-instruct"
     base_url: Optional[str] = Field(
         default=None,
->>>>>>> 4d661274
         description="Base url for model listing an invocation",
     )
     model: Optional[str] = Field(None, description="Name of the model to invoke")
@@ -214,20 +204,6 @@
     seed: Optional[int] = Field(None, description="The seed for deterministic results")
     stop: Optional[Sequence[str]] = Field(None, description="Stop words (cased)")
 
-<<<<<<< HEAD
-    @model_validator(mode="before")
-    @classmethod
-    def _validate_base_url(cls, values: Dict[str, Any]) -> Any:
-        values["base_url"] = (
-            values.get(_BASE_URL_VAR.lower())
-            or values.get("base_url")
-            or os.getenv(_BASE_URL_VAR.upper())
-            or _DEFAULT_BASE_URL
-        )
-        return values
-
-=======
->>>>>>> 4d661274
     def __init__(self, **kwargs: Any):
         """
         Create a new NVIDIAChat chat model.
@@ -269,13 +245,8 @@
         self._client = _NVIDIAClient(
             **({"base_url": base_url} if base_url else {}),  # only pass if set
             model_name=self.model,
-<<<<<<< HEAD
             default_hosted_model_name=_DEFAULT_MODEL_NAME,
-            api_key=kwargs.get("nvidia_api_key", kwargs.get("api_key", None)),
-=======
-            default_hosted_model_name=self._default_model_name,
             **({"api_key": api_key} if api_key else {}),  # only pass if set
->>>>>>> 4d661274
             infer_path="{base_url}/chat/completions",
             cls=self.__class__.__name__,
         )
